--- conflicted
+++ resolved
@@ -206,17 +206,11 @@
                         .onAppear {
                             // Defer view model creation until after the first frame
                             // so Bluetooth prompts aren't blocked on launch
-<<<<<<< HEAD
                             guard viewModel == nil else { return }
                             DispatchQueue.main.async {
                                 self.viewModel = StreetPassViewModel(userID: Self.getPersistentAppUserID())
                             }
-=======
-                            if self.viewModel == nil {
-                                self.viewModel = StreetPassViewModel(userID: Self.getPersistentAppUserID())
-                            }
-
->>>>>>> e4a187b2
+
                         }
                 }
             }
