--- conflicted
+++ resolved
@@ -203,17 +203,13 @@
                         }
                 } else {
                     ProgressView("Starting StreetPass…")
-<<<<<<< HEAD
                         .onAppear {
                             // Defer view model creation until after the first frame
                             // so Bluetooth prompts aren't blocked on launch
                             if self.viewModel == nil {
                                 self.viewModel = StreetPassViewModel(userID: Self.getPersistentAppUserID())
                             }
-=======
-                        .task {
-                            self.viewModel = StreetPassViewModel(userID: Self.getPersistentAppUserID())
->>>>>>> a02dbf59
+
                         }
                 }
             }
