--- conflicted
+++ resolved
@@ -203,7 +203,6 @@
                         }
                 } else {
                     ProgressView("Starting StreetPass…")
-<<<<<<< HEAD
                         .task {
                             // Defer view model creation until after the first frame
                             // so Bluetooth prompts aren't blocked on launch
@@ -211,16 +210,7 @@
                             await MainActor.run {
                                 self.viewModel = StreetPassViewModel(userID: Self.getPersistentAppUserID())
                             }
-=======
-                        .onAppear {
-                            // Defer view model creation until after the first frame
-                            // so Bluetooth prompts aren't blocked on launch
-                            guard viewModel == nil else { return }
-                            DispatchQueue.main.async {
-                                self.viewModel = StreetPassViewModel(userID: Self.getPersistentAppUserID())
-                            }
-
->>>>>>> d18d5c4f
+
                         }
                 }
             }
